--- conflicted
+++ resolved
@@ -1,16 +1,10 @@
-<<<<<<< HEAD
 use crate::{
     config::Config,
     log_parser::{
         parse_dyno_error_code, parse_key_value_pairs, parse_log_line, parse_offer_extension_number,
-        parse_offer_number, parse_project_reference, parse_sfid, Kind, LogLine,
+        parse_offer_number, parse_project_reference, parse_sfid, Kind, LogLine, LogMap,
     },
     metrics::{report_metrics, report_router_metrics},
-=======
-use crate::log_parser::{
-    parse_key_value_pairs, parse_log_line, parse_offer_extension_number, parse_offer_number,
-    parse_project_reference, parse_sfid, Kind, LogLine, LogMap,
->>>>>>> bf327211
 };
 use anyhow::{Context as _, Result};
 use axum::http::uri::Uri;
@@ -67,14 +61,7 @@
     })
 }
 
-<<<<<<< HEAD
-fn generate_request_timeout_message(
-    logline: &LogLine,
-    items: &HashMap<&str, &str>,
-) -> Option<SentryMessage> {
-=======
 fn generate_request_timeout_message(logline: &LogLine, items: &LogMap) -> Option<SentryMessage> {
->>>>>>> bf327211
     let mut tags: HashMap<String, String> = HashMap::new();
 
     let path = items.get("path")?;
@@ -137,40 +124,25 @@
         if line.is_empty() {
             continue;
         }
-
         let (_, log) = parse_log_line(line)
             .map_err(|err| err.to_owned())
             .context("could not parse log line")?;
 
-<<<<<<< HEAD
         let parse_pairs = || {
             parse_key_value_pairs(&log.text)
-=======
-        if !matches!(log.kind, Kind::Heroku) {
-            continue;
-        }
-
-        if log.source == "router" {
-            let (_, map) = parse_key_value_pairs(log.text)
->>>>>>> bf327211
                 .map_err(|err| err.to_owned())
                 .with_context(|| format!("could not parse key value pairs from {}", log.text))
                 .map(|(_, pairs)| pairs)
         };
 
-<<<<<<< HEAD
         if matches!(log.kind, Kind::Heroku) && log.source == "router" {
-            let pairs = parse_pairs()?;
+            let map = parse_pairs()?;
 
             if config.sentry_report_metrics {
                 debug!("trying to report router metrics");
-                report_router_metrics(&sentry_client, pairs.iter().copied());
-            }
-
-            let map: HashMap<&str, &str> = HashMap::from_iter(pairs.into_iter());
-
-=======
->>>>>>> bf327211
+                report_router_metrics(&sentry_client, &map);
+            }
+
             debug!(?map, "got router log");
 
             let at = if let Some(at) = map.get("at") {
@@ -191,13 +163,10 @@
                 continue;
             };
 
-<<<<<<< HEAD
             if config.sentry_report_metrics {
                 sentry_client.add_metric(Metric::count(format!("errors.http.{code}")).finish());
             }
 
-=======
->>>>>>> bf327211
             if *code == "H12" {
                 if let Some(msg) = generate_request_timeout_message(&log, &map) {
                     send_to_sentry(sentry_client.clone(), msg);
@@ -215,7 +184,7 @@
         } else if config.sentry_report_metrics {
             if let Ok(pairs) = parse_pairs() {
                 debug!("trying to report generic metrics");
-                report_metrics(&sentry_client, pairs.iter().copied())
+                report_metrics(&sentry_client, &pairs);
             }
         }
     }
@@ -313,11 +282,7 @@
                 kind: Kind::Heroku,
                 text: "doesn't matter here",
             },
-<<<<<<< HEAD
-            &HashMap::from_iter([
-=======
             &LogMap::from_iter([
->>>>>>> bf327211
                 ("path", "/path/"),
                 ("dyno", "web.1"),
                 ("host", "www.thermondo.de"),
@@ -356,11 +321,7 @@
                 kind: Kind::Heroku,
                 text: "doesn't matter here",
             },
-<<<<<<< HEAD
-            &HashMap::from_iter([("path", "/path/1234/"), ("host", "www.thermondo.de")]),
-=======
             &LogMap::from_iter([("path", "/path/1234/"), ("host", "www.thermondo.de")]),
->>>>>>> bf327211
         )
         .unwrap();
         assert_eq!(
