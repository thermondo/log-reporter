--- conflicted
+++ resolved
@@ -59,7 +59,6 @@
     )(input)
 }
 
-<<<<<<< HEAD
 /// parses dyno log messages
 /// format like:
 ///     Error R10 (Boot timeout) -> Web process failed to bind to $PORT within 60 seconds of launch
@@ -80,30 +79,13 @@
     )(input)
 }
 
-pub(crate) fn parse_key_value_pairs(input: &str) -> IResult<&str, Vec<(&str, &str)>> {
-    many1(map(
-        delimited(
-            space0,
-            tuple((
-                take_while1(|c: char| c.is_alphanumeric() || c == '_' || c == '#'),
-                tag("="),
-                alt((
-                    delimited(tag("\""), take_till1(|c: char| c == '"'), tag("\"")),
-                    take_till1(|c: char| c.is_whitespace()),
-                )),
-            )),
-            space0,
-        ),
-        |(key, _, value): (&str, &str, &str)| (key, value),
-    ))(input)
-=======
 pub(crate) fn parse_key_value_pairs(input: &str) -> IResult<&str, LogMap> {
     map(
         many1(map(
             delimited(
                 space0,
                 tuple((
-                    take_while1(|c: char| c.is_alphanumeric() || c == '_'),
+                    take_while1(|c: char| c.is_alphanumeric() || c == '_' || c == '#'),
                     tag("="),
                     alt((
                         delimited(tag("\""), take_till1(|c: char| c == '"'), tag("\"")),
@@ -116,7 +98,6 @@
         )),
         |pairs| pairs.into_iter().collect(),
     )(input)
->>>>>>> bf327211
 }
 
 pub(crate) fn parse_sfid(input: &str) -> IResult<&str, &str> {
@@ -282,13 +263,8 @@
             LogLine {
                 timestamp: DateTime::parse_from_rfc3339("2022-12-05T08:59:21.850424+00:00").unwrap(),
                 kind: Kind::Heroku,
-<<<<<<< HEAD
-                source: "router".into(),
-                text: "at=info method=GET path=\"/api/disposition/service/?hub=33\" host=thermondo-backend.herokuapp.com request_id=60fbbe6e-0ea5-4013-ab6a-9d6851fe1c95 fwd=\"80.187.107.115,167.82.231.29\" dyno=web.10 connect=2ms service=864ms status=200 bytes=15055 protocol=https".into()
-=======
                 source: "router",
                 text: "at=info method=GET path=\"/api/disposition/service/?hub=33\" host=thermondo-backend.herokuapp.com request_id=60fbbe6e-0ea5-4013-ab6a-9d6851fe1c95 fwd=\"80.187.107.115,167.82.231.29\" dyno=web.10 connect=2ms service=864ms status=200 bytes=15055 protocol=https"
->>>>>>> bf327211
             });
     }
 
@@ -309,13 +285,8 @@
             LogLine {
                 timestamp: DateTime::parse_from_rfc3339("2022-12-05T08:59:21.66229+00:00").unwrap(),
                 kind: Kind::App,
-<<<<<<< HEAD
-                source: "web.15".into(),
-                text: "[r9673 d8512f2b] INFO     [292844f1-49fe-445b-87b3-af87088b7df8] log_request_id.middleware: method=GET path=/api/disposition/foundation/ status=200 user=875".into(),
-=======
                 source: "web.15",
                 text: "[r9673 d8512f2b] INFO     [292844f1-49fe-445b-87b3-af87088b7df8] log_request_id.middleware: method=GET path=/api/disposition/foundation/ status=200 user=875",
->>>>>>> bf327211
             });
     }
 
@@ -333,13 +304,8 @@
             LogLine {
                 timestamp: DateTime::parse_from_rfc3339("2023-04-29T23:11:12.604871+00:00").unwrap(),
                 kind: Kind::Heroku,
-<<<<<<< HEAD
-                source: "web.1".into(),
-                text: "Error R10 (Boot timeout) -> Web process failed to bind to $PORT within 60 seconds of launch".into(),
-=======
                 source: "web.1",
                 text: "Error R10 (Boot timeout) -> Web process failed to bind to $PORT within 60 seconds of launch",
->>>>>>> bf327211
             });
     }
 
@@ -375,22 +341,6 @@
 
         assert_eq!(
             result,
-<<<<<<< HEAD
-            vec![
-                ("at", "info"),
-                ("method", "GET"),
-                ("path", "/api/disposition/service/?hub=33"),
-                ("host", "thermondo-backend.herokuapp.com"),
-                ("request_id", "60fbbe6e-0ea5-4013-ab6a-9d6851fe1c95"),
-                ("fwd", "80.187.107.115,167.82.231.29"),
-                ("dyno", "web.10"),
-                ("connect", "2ms"),
-                ("service", "864ms"),
-                ("status", "200"),
-                ("bytes", "15055"),
-                ("protocol", "https"),
-            ]
-=======
             LogMap::from_iter([
                 ("at", "info"),
                 ("method", "GET",),
@@ -405,7 +355,6 @@
                 ("bytes", "15055",),
                 ("protocol", "https",),
             ])
->>>>>>> bf327211
         );
     }
 
@@ -424,59 +373,6 @@
 
         assert_eq!(
             result,
-<<<<<<< HEAD
-            vec![
-                ("at", "error"),
-                ("code", "H12"),
-                ("desc", "Request timeout"),
-                ("method", "GET"),
-                ("path", "/"),
-                ("host", "myapp.herokuapp.com"),
-                ("request_id", "8601b555-6a83-4c12-8269-97c8e32cdb22",),
-                ("fwd", "204.204.204.204"),
-                ("dyno", "web.1"),
-                ("connect", "0ms"),
-                ("service", "30000ms"),
-                ("status", "503"),
-                ("bytes", "0"),
-                ("protocol", "https"),
-            ]
-        );
-    }
-
-    #[test]
-    fn test_pure_text_log_as_key_value_errors() {
-        let input: &str = "just some text";
-        assert!(parse_key_value_pairs(input).is_err())
-    }
-
-    #[test]
-    fn test_some_key_value_and_some_remainder() {
-        let input: &str = "key=value and some text";
-
-        let (remainder, result) = parse_key_value_pairs(input).expect("parse error");
-        assert_eq!(result, vec![("key", "value")]);
-        assert_eq!(remainder, "and some text");
-    }
-
-    #[test]
-    fn test_parse_metric_pairs() {
-        let input: &str = "source=web.1 dyno=heroku.145151706.12daf639-fefc-4fba-9c12-d0f27c0a4604 sample#memory_total=184.68MB sample#memory_rss=158.27MB";
-
-        let (remainder, result) = parse_key_value_pairs(input).expect("parse error");
-        assert!(remainder.is_empty(), "rest: {}", remainder);
-        assert_eq!(
-            result,
-            vec![
-                ("source", "web.1"),
-                (
-                    "dyno",
-                    "heroku.145151706.12daf639-fefc-4fba-9c12-d0f27c0a4604"
-                ),
-                ("sample#memory_total", "184.68MB"),
-                ("sample#memory_rss", "158.27MB")
-            ]
-=======
             LogMap::from_iter([
                 ("at", "error"),
                 ("code", "H12"),
@@ -493,7 +389,41 @@
                 ("bytes", "0",),
                 ("protocol", "https",),
             ])
->>>>>>> bf327211
+        );
+    }
+
+    #[test]
+    fn test_pure_text_log_as_key_value_errors() {
+        let input: &str = "just some text";
+        assert!(parse_key_value_pairs(input).is_err())
+    }
+
+    #[test]
+    fn test_some_key_value_and_some_remainder() {
+        let input: &str = "key=value and some text";
+
+        let (remainder, result) = parse_key_value_pairs(input).expect("parse error");
+        assert_eq!(result, LogMap::from_iter([("key", "value")]));
+        assert_eq!(remainder, "and some text");
+    }
+
+    #[test]
+    fn test_parse_metric_pairs() {
+        let input: &str = "source=web.1 dyno=heroku.145151706.12daf639-fefc-4fba-9c12-d0f27c0a4604 sample#memory_total=184.68MB sample#memory_rss=158.27MB";
+
+        let (remainder, result) = parse_key_value_pairs(input).expect("parse error");
+        assert!(remainder.is_empty(), "rest: {}", remainder);
+        assert_eq!(
+            result,
+            LogMap::from_iter([
+                ("source", "web.1"),
+                (
+                    "dyno",
+                    "heroku.145151706.12daf639-fefc-4fba-9c12-d0f27c0a4604"
+                ),
+                ("sample#memory_total", "184.68MB"),
+                ("sample#memory_rss", "158.27MB")
+            ])
         );
     }
 
