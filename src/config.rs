--- conflicted
+++ resolved
@@ -1,9 +1,5 @@
-<<<<<<< HEAD
-use anyhow::{Context as _, Result};
+use anyhow::Result;
 use crossbeam_utils::sync::WaitGroup;
-=======
-use anyhow::Result;
->>>>>>> 54fa1672
 use sentry::transports::DefaultTransportFactory;
 use std::{borrow::Cow, collections::HashMap, env, sync::Arc};
 use tracing::{debug, error, info, instrument};
@@ -31,11 +27,8 @@
             sentry_dsn: None,
             sentry_debug: false,
             sentry_clients: HashMap::new(),
-<<<<<<< HEAD
             waitgroup: None,
-=======
             sentry_traces_sample_rate: 0.0,
->>>>>>> 54fa1672
         }
     }
 }
